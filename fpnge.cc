--- conflicted
+++ resolved
@@ -1264,34 +1264,6 @@
                          ? (SIMD_WIDTH - (intptr_t)aligned_buf_ptr % SIMD_WIDTH)
                          : 0;
 
-<<<<<<< HEAD
-  // likely an overestimate
-  *output = (unsigned char *)malloc(1024 + 2 * bytes_per_line * height);
-=======
-  std::vector<unsigned char> mask_buf(bytes_per_line_buf + SIMD_WIDTH-1);
-  unsigned char *aligned_mask_buf_ptr = mask_buf.data();
-  aligned_mask_buf_ptr += (intptr_t)aligned_mask_buf_ptr % SIMD_WIDTH
-                              ? (SIMD_WIDTH - (intptr_t)aligned_mask_buf_ptr % SIMD_WIDTH)
-                              : 0;
-
-  std::vector<unsigned char> adler_mul_buf(bytes_per_line_buf + SIMD_WIDTH-1);
-  unsigned char *aligned_adler_mul_buf_ptr = adler_mul_buf.data();
-  aligned_adler_mul_buf_ptr +=
-      (intptr_t)aligned_adler_mul_buf_ptr % SIMD_WIDTH
-          ? (SIMD_WIDTH - (intptr_t)aligned_adler_mul_buf_ptr % SIMD_WIDTH)
-          : 0;
-
-  // Initialize the mask & adler multipliers data.
-  memset(aligned_mask_buf_ptr, 0xFF, bytes_per_line);
-  memset(aligned_adler_mul_buf_ptr, 0x01, bytes_per_line);
-  for (size_t i = 0; i < bytes_per_line; i += SIMD_WIDTH) {
-    for (size_t ii = SIMD_WIDTH-1; ii-- > 0;) {
-      aligned_adler_mul_buf_ptr[i + ii] +=
-          aligned_adler_mul_buf_ptr[i + ii + 1];
-    }
-  }
->>>>>>> dac92b66
-
   BitWriter writer;
   writer.data = (unsigned char *)output;
 
